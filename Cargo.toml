--- conflicted
+++ resolved
@@ -32,13 +32,9 @@
 same-file = "1.0.1"
 serde_json = "1"
 termcolor = "1"
-<<<<<<< HEAD
-toml_edit = "0.22.7"
+toml_edit = "0.23"
 glob = "0.3.1"
 indexmap = "2.9.0"
-=======
-toml_edit = "0.23"
->>>>>>> e30e870a
 
 [dev-dependencies]
 build-context = "0.1"
