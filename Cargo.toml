--- conflicted
+++ resolved
@@ -37,13 +37,9 @@
 serde_json = "1"
 slab = "0.4.4"
 termcolor = "1.1"
-<<<<<<< HEAD
 rayon = { version = "1.6.0", optional = true }
 nanoid = {version = "0.4.0", optional = true }
-toml_edit = "0.17"
-=======
 toml_edit = "0.18"
->>>>>>> b6d826b1
 
 [dev-dependencies]
 build-info = { path = "tests/auxiliary/build-info" }
